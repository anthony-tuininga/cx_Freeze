"""
Base class for finding modules.
"""

import dis
import imp
<<<<<<< HEAD
=======
import importlib.machinery
>>>>>>> c1c1a022
import importlib.util
import logging
import marshal
import opcode
import os
import pkgutil
import sys
import types
import zipfile

import cx_Freeze.hooks

BUILD_LIST = opcode.opmap["BUILD_LIST"]
INPLACE_ADD = opcode.opmap["INPLACE_ADD"]
LOAD_CONST = opcode.opmap["LOAD_CONST"]
IMPORT_NAME = opcode.opmap["IMPORT_NAME"]
IMPORT_FROM = opcode.opmap["IMPORT_FROM"]
IMPORT_STAR = opcode.opmap["IMPORT_STAR"]
STORE_FAST = opcode.opmap["STORE_FAST"]
STORE_NAME = opcode.opmap["STORE_NAME"]
STORE_GLOBAL = opcode.opmap["STORE_GLOBAL"]
STORE_OPS = (STORE_NAME, STORE_GLOBAL)

__all__ = [ "Module", "ModuleFinder" ]

class ZipModulesCache(object):
    """A cache of module and package locations within zip files."""
    def __init__(self):
        # filename -> None (used like a set)
        self.files_seen = {}
        # (path, modulename) -> module_details
        self.loadable_modules = {}
    
    def find(self, path, modulename):
        """Find a module in the given path.
        
        path should be a string referring to a zipfile or a directory in a
        zip file. If it is outside a zip file, it will be ignored.
        
        modulename should be a string, with only the last part of the module
        name, i.e. not containing any dots.
        
        If the module is found, this returns information in the same format
        as :func:`imp.find_module`. Otherwise, it returns None.
        """
        try:
            return self.retrieve_loadable_module(path, modulename)
        except KeyError:
            pass

        if path in self.files_seen:
            return None

        # This is a marker that we've seen it, whether or not it's a zip file.
        self.files_seen[path] = None

        if os.path.isfile(path) and zipfile.is_zipfile(path):
            self.cache_zip_file(path)
            try:
                return self.retrieve_loadable_module(path, modulename)
            except KeyError:
                return None
    
    def retrieve_loadable_module(self, directory, modulename):
        """Retrieve a module from the cache and translate its info into the
        format returned by :func:`imp.find_module`.
        
        Raises KeyError if the module is not present.
        """
        zip, ideal_path, actual_path, ispkg = self.loadable_modules[directory, modulename]
        # zip: zipfile.ZipFile object
        # ideal_path: the path to the pkg directory or module .py file
        # actual path: path to the .pyc file (None for pkg directories)
        # ispkg: bool, True if this entry refers to a package.
        full_path = os.path.join(zip.filename, ideal_path)
        if ispkg:
            return None, full_path, ('', '', imp.PKG_DIRECTORY)
        else:                
            fp = zip.read(actual_path)
            info = (".pyc", "rb", imp.PY_COMPILED)
            return fp, full_path, info
    
    def cache_zip_file(self, zip_path):
        """Read a zip file and cache the modules and packages found inside it.
        """
        zip = zipfile.ZipFile(zip_path)
        for archiveName in zip.namelist():
            baseName, ext = os.path.splitext(archiveName)
            if ext not in ('.pyc', '.pyo'):
                continue
            if '__pycache__' in baseName:
                if not baseName.endswith(sys.implementation.cache_tag):
                    continue
                baseName = os.path.splitext(
                        importlib.util.source_from_cache(archiveName))[0]
            nameparts = baseName.split("/")
            
            if len(nameparts) > 1 and nameparts[-1] == '__init__':
                # dir/__init__.pyc  -> dir is a package
                self.record_loadable_module(nameparts[:-1], None, zip, True)

            self.record_loadable_module(nameparts, archiveName, zip, False)

    def record_loadable_module(self, nameparts, actual_path, zip, ispkg=False):
        """Cache one module found in the zip file."""
        parent_dir = os.path.normpath(os.path.join(zip.filename, "/".join(nameparts[:-1])))
        modulename = nameparts[-1]
        ideal_path = "/".join(nameparts) + ("" if ispkg else ".py")
        if (parent_dir, modulename) not in self.loadable_modules:
            self.loadable_modules[parent_dir, modulename] = (zip, ideal_path, actual_path, ispkg)

class ModuleFinder(object):

    def __init__(self, includeFiles = None, excludes = [], path = None,
            replacePaths = None):
        self.includeFiles = includeFiles
        if includeFiles is None:
            self.includeFiles = []
        self.excludeDependentFiles = {}
        self.excludes = dict.fromkeys(excludes)
        self.replacePaths = replacePaths
        if replacePaths is None:
            self.replacePaths = []
        self.path = path or sys.path
        self.modules = []
        self.aliases = {}
        self._modules = dict.fromkeys(excludes)
        self._builtinModules = dict.fromkeys(sys.builtin_module_names)
        self._badModules = {}
        self._zip_modules_cache = ZipModulesCache()
        cx_Freeze.hooks.initialize(self)
        initialExcludedModules = self.excludes.copy()
        self._AddBaseModules()

    def _AddBaseModules(self):
        """Add the base modules to the finder. These are the modules that
           Python imports itself during initialization and, if not found,
           can result in behavior that differs from running from source;
           also include modules used within the bootstrap code.

           When cx_Freeze is built, these modules (and modules they load) are
           included in the startup zip file.
           """
        self.IncludeModule("traceback")
        self.IncludeModule("warnings")
        self.IncludeModule("unicodedata")
        self.IncludePackage("encodings")
        self.IncludeModule("io")
        self.IncludeModule("os")
        self.IncludeModule("sys")
        self.IncludeModule("zlib")
        self.IncludeModule("collections.abc")
        self.IncludeModule("importlib.abc")

    def _AddModule(self, name):
        """Add a module to the list of modules but if one is already found,
           then return it instead; this is done so that packages can be
           handled properly."""
        module = self._modules.get(name)
        if module is None:
            module = self._modules[name] = Module(name)
            self.modules.append(module)
            if name in self._badModules:
                logging.debug("Removing module [%s] from list of bad modules",
                        name)
                del self._badModules[name]
        return module

    def _DetermineParent(self, caller):
        """Determine the parent to use when searching packages."""
        if caller is not None:
            if caller.path is not None:
                return caller
            return self._GetParentByName(caller.name)

    def _EnsureFromList(self, caller, packageModule, fromList,
            deferredImports):
        """Ensure that the from list is satisfied. This is only necessary for
           package modules. If the package module has not been completely
           imported yet, defer the import until it has been completely imported
           in order to avoid spurious errors about missing modules."""
        if packageModule.inImport and caller is not packageModule:
            deferredImports.append((caller, packageModule, fromList))
        else:
            for name in fromList:
                if name in packageModule.globalNames:
                    continue
                subModuleName = "%s.%s" % (packageModule.name, name)
                self._ImportModule(subModuleName, deferredImports, caller)

    def _FindModule(self, name, path, namespace):
        try:
            # imp loads normal modules from the filesystem
            return imp.find_module(name, path)
        except ImportError:
            if namespace and name in sys.modules:
                # Namespace package (?)
                module = sys.modules[name]
                info = ("", "", imp.PKG_DIRECTORY)
                return None, list(module.__path__)[0], info

            # Check for modules in zip files.
            # If a path is a subdirectory within a zip file, we must have
            # already cached the contents of the zip file to find modules in it.
            if path is None:
                path = []
            for location in path:
                res = self._zip_modules_cache.find(location, name)
                if res is not None:
                    return res
            raise

    def _GetParentByName(self, name):
        """Return the parent module given the name of a module."""
        pos = name.rfind(".")
        if pos > 0:
            parentName = name[:pos]
            return self._modules[parentName]

    def _ImportAllSubModules(self, module, deferredImports, recursive = True):
        """Import all sub modules to the given package."""
        suffixes = importlib.machinery.all_suffixes()

        for path in module.path:
            try:
                fileNames = os.listdir(path)
            except os.error:
                continue

            for fileName in fileNames:
                fullName = os.path.join(path, fileName)
                if os.path.isdir(fullName):
                    initFile = os.path.join(fullName, "__init__.py")
                    if not os.path.exists(initFile):
                        continue
                    name = fileName
                else:
                    # We need to run through these in order to correctly pick
                    # up PEP 3149 library names (e.g. .cpython-32mu.so).
                    for suffix in suffixes:
                        if fileName.endswith(suffix):
                            name = fileName[:-len(suffix)]

                            # Skip modules whose names appear to contain '.',
                            # as we may be using the wrong suffix, and even if
                            # we're not, such module names will break the import
                            # code.
                            if "." not in name:
                                break

                    else:
                        continue
                    if name == "__init__":
                        continue

                subModuleName = "%s.%s" % (module.name, name)
                subModule = self._InternalImportModule(subModuleName,
                                deferredImports)
                if subModule is None:
                    if subModuleName not in self.excludes:
                        raise ImportError("No module named %r" % subModuleName)
                else:
                    module.globalNames[name] = None
                    if subModule.path and recursive:
                        self._ImportAllSubModules(subModule, deferredImports,
                                recursive)

    def _ImportDeferredImports(self, deferredImports, skipInImport = False):
        """Import any sub modules that were deferred, if applicable."""
        while deferredImports:
            newDeferredImports = []
            for caller, packageModule, subModuleNames in deferredImports:
                if packageModule.inImport and skipInImport:
                    continue
                self._EnsureFromList(caller, packageModule, subModuleNames,
                        newDeferredImports)
            deferredImports = newDeferredImports
            skipInImport = True

    def _ImportModule(self, name, deferredImports, caller = None,
            relativeImportIndex = 0, namespace = False):
        """Attempt to find the named module and return it or None if no module
           by that name could be found."""

        # absolute import (available in Python 2.5 and up)
        # the name given is the only name that will be searched
        if relativeImportIndex == 0:
            module = self._InternalImportModule(name,
                    deferredImports, namespace = namespace)

        # old style relative import (regular 'import foo' in Python 2)
        # the name given is tried in the current package, and if
        # no match is found, sys.path is searched for a top-level module/pockage
        elif relativeImportIndex < 0:
            parent = self._DetermineParent(caller)
            if parent is not None:
                fullName = "%s.%s" % (parent.name, name)
                module = self._InternalImportModule(fullName,
                        deferredImports, namespace = namespace)
                if module is not None:
                    parent.globalNames[name] = None
                    return module

            module = self._InternalImportModule(name,
                    deferredImports, namespace = namespace)

        # new style relative import (available in Python 2.5 and up)
        # the index indicates how many levels to traverse and only that level
        # is searched for the named module
        elif relativeImportIndex > 0:
            parent = caller
            if parent.path is not None:
                relativeImportIndex -= 1
            while parent is not None and relativeImportIndex > 0:
                parent = self._GetParentByName(parent.name)
                relativeImportIndex -= 1
            if parent is None:
                module = None
            elif not name:
                module = parent
            else:
                name = "%s.%s" % (parent.name, name)
                module = self._InternalImportModule(name,
                        deferredImports, namespace = namespace)

        # if module not found, track that fact
        if module is None:
            if caller is None:
                raise ImportError("No module named %r" % name)
            self._RunHook("missing", name, caller)
            if name not in caller.ignoreNames:
                callers = self._badModules.setdefault(name, {})
                callers[caller.name] = None

        return module

    def _InternalImportModule(self, name, deferredImports, namespace = False):
        """Internal method used for importing a module which assumes that the
           name given is an absolute name. None is returned if the module
           cannot be found."""
        try:
            # Check in module cache before trying to import it again.
            return self._modules[name]
        except KeyError:
            pass

        if name in self._builtinModules:
            module = self._AddModule(name)
            logging.debug("Adding module [%s] [C_BUILTIN]", name)
            self._RunHook("load", module.name, module)
            module.inImport = False
            return module

        pos = name.rfind(".")
        if pos < 0:  # Top-level module
            path = self.path
            searchName = name
            parentModule = None
        else:        # Dotted module name - look up the parent module
            parentName = name[:pos]
            parentModule = \
                    self._InternalImportModule(parentName, deferredImports,
                            namespace = namespace)
            if parentModule is None:
                return None
            if namespace:
                parentModule.ExtendPath()
            path = parentModule.path
            searchName = name[pos + 1:]

        if name in self.aliases:
            actualName = self.aliases[name]
            module = self._InternalImportModule(actualName, deferredImports)
            self._modules[name] = module
            return module

        try:
            fp, path, info = self._FindModule(searchName, path, namespace)
            if info[-1] == imp.C_BUILTIN and parentModule is not None:
                return None
            module = self._LoadModule(name, fp, path, info, deferredImports,
                    parentModule, namespace)
        except ImportError:
            logging.debug("Module [%s] cannot be imported", name)
            self._modules[name] = None
            return None
        return module

    def _LoadModule(self, name, fp, path, info, deferredImports,
            parent = None, namespace = False):
        """Load the module, given the information acquired by the finder."""
        suffix, mode, type = info
        if type == imp.PKG_DIRECTORY:
            return self._LoadPackage(name, path, parent, deferredImports,
                    namespace)
        module = self._AddModule(name)
        module.file = path
        module.parent = parent

        if type == imp.PY_SOURCE:
            logging.debug("Adding module [%s] [PY_SOURCE]", name)
            # Load & compile Python source code
            with open(path, "rb") as fp:
                codeString = importlib.util.decode_source(fp.read())
            try:
                module.code = compile(codeString, path, "exec")
            except SyntaxError:
                raise ImportError("Invalid syntax in %s" % path)
        
        elif type == imp.PY_COMPILED:
            logging.debug("Adding module [%s] [PY_COMPILED]", name)
            # Load Python bytecode
            if isinstance(fp, bytes):
                magic = fp[:4]
            else:
                magic = fp.read(4)
            if magic != imp.get_magic():
                raise ImportError("Bad magic number in %s" % path)
            skip_bytes = 8
            if isinstance(fp, bytes):
                module.code = marshal.loads(fp[skip_bytes+4:])
                module.inZipFile = True
            else:
                fp.read(skip_bytes)
                module.code = marshal.load(fp)
        
        elif type == imp.C_EXTENSION:
            logging.debug("Adding module [%s] [C_EXTENSION]", name)
            if parent is None:
                # Our extension loader (see the freezer module) uses imp to
                # load compiled extensions.
                self.IncludeModule("imp")

        # If there's a custom hook for this module, run it.
        self._RunHook("load", module.name, module)
        
        if module.code is not None:
            if self.replacePaths:
                topLevelModule = module
                while topLevelModule.parent is not None:
                    topLevelModule = topLevelModule.parent
                module.code = self._ReplacePathsInCode(topLevelModule,
                        module.code)
            
            # Scan the module code for import statements
            self._ScanCode(module.code, module, deferredImports)
        
        module.inImport = False
        return module

    def _LoadPackage(self, name, path, parent, deferredImports, namespace):
        """Load the package, given its name and path."""
        module = self._AddModule(name)
        module.path = [path]
        try:
            fp, path, info = self._FindModule("__init__", module.path, False)
            self._LoadModule(name, fp, path, info, deferredImports, parent)
            logging.debug("Adding module [%s] [PKG_DIRECTORY]", name)
        except ImportError:
            if not namespace:
                raise
            fileName = os.path.join(path, "__init__.py")
            module.code = compile("", fileName, "exec")
            logging.debug("Adding module [%s] [PKG_NAMESPACE_DIRECTORY]", name)
        return module

    def _ReplacePathsInCode(self, topLevelModule, co):
        """Replace paths in the code as directed, returning a new code object
           with the modified paths in place."""
        # Prepare the new filename.
        origFileName = newFileName = os.path.normpath(co.co_filename)
        for searchValue, replaceValue in self.replacePaths:
            if searchValue == "*":
                searchValue = os.path.dirname(topLevelModule.file)
                if topLevelModule.path:
                    searchValue = os.path.dirname(searchValue)
                if searchValue:
                    searchValue = searchValue + os.path.sep
            if not origFileName.startswith(searchValue):
                continue
            newFileName = replaceValue + origFileName[len(searchValue):]
            break
        
        # Run on subordinate code objects from function & class definitions.
        constants = list(co.co_consts)
        for i, value in enumerate(constants):
            if isinstance(value, type(co)):
                constants[i] = self._ReplacePathsInCode(topLevelModule, value)
        
        # Build the new code object.
        return types.CodeType(co.co_argcount, co.co_kwonlyargcount,
                co.co_nlocals, co.co_stacksize, co.co_flags, co.co_code,
                tuple(constants), co.co_names, co.co_varnames, newFileName,
                co.co_name, co.co_firstlineno, co.co_lnotab, co.co_freevars,
                co.co_cellvars)

    def _RunHook(self, hookName, moduleName, *args):
        """Run hook for the given module if one is present."""
        name = "%s_%s" % (hookName, moduleName.replace(".", "_"))
        method = getattr(cx_Freeze.hooks, name, None)
        if method is not None:
            method(self, *args)

    def _ScanCode(self, co, module, deferredImports, topLevel = True):
        """Scan code, looking for imported modules and keeping track of the
           constants that have been created in order to better tell which
           modules are truly missing."""
        arguments = []
        importedModule = None
        method = dis._unpack_opargs if sys.version_info[:3] >= (3, 5, 2) \
                else self._UnpackOpArgs
        for opIndex, op, opArg in method(co.co_code):

            # keep track of constants (these are used for importing)
            # immediately restart loop so arguments are retained
            if op == LOAD_CONST:
                arguments.append(co.co_consts[opArg])
                continue

            # import statement: attempt to import module
            elif op == IMPORT_NAME:
                name = co.co_names[opArg]
                if len(arguments) >= 2:
                    relativeImportIndex, fromList = arguments[-2:]
                else:
                    relativeImportIndex = -1
                    fromList = arguments[0] if arguments else []
                if name not in module.excludeNames:
                    importedModule = self._ImportModule(name, deferredImports,
                            module, relativeImportIndex)
                    if importedModule is not None:
                        if fromList and fromList != ("*",) \
                                and importedModule.path is not None:
                            self._EnsureFromList(module, importedModule,
                                    fromList, deferredImports)

            # import * statement: copy all global names
            elif op == IMPORT_STAR and topLevel and importedModule is not None:
                module.globalNames.update(importedModule.globalNames)

            # store operation: track only top level
            elif topLevel and op in STORE_OPS:
                name = co.co_names[opArg]
                module.globalNames[name] = None

            # reset arguments; these are only needed for import statements so
            # ignore them in all other cases!
            arguments = []

        # Scan the code objects from function & class definitions
        for constant in co.co_consts:
            if isinstance(constant, type(co)):
                self._ScanCode(constant, module, deferredImports,
                        topLevel = False)

    def _UnpackOpArgs(self, code):
        """Unpack the operations and arguments from the byte code. From Python
           3.5 onwards this is found in the private method _unpack_opargs
           but for earlier releases this wasn't available as a separate
           method."""
        opIndex = 0
        numOps = len(code)
        while opIndex < numOps:
            offset = opIndex
            op = code[opIndex]
            opIndex += 1
            arg = None
            if op >= dis.HAVE_ARGUMENT:
                arg = code[opIndex] + code[opIndex + 1] * 256
                opIndex += 2
            yield (offset, op, arg)

    def AddAlias(self, name, aliasFor):
        """Add an alias for a particular module; when an attempt is made to
           import a module using the alias name, import the actual name
           instead."""
        self.aliases[name] = aliasFor

    def ExcludeDependentFiles(self, fileName):
        self.excludeDependentFiles[fileName] = None

    def ExcludeModule(self, name):
        """Exclude the named module from the resulting frozen executable."""
        self.excludes[name] = None
        self._modules[name] = None

    def IncludeFile(self, path, moduleName = None):
        """Include the named file as a module in the frozen executable."""
        name, ext = os.path.splitext(os.path.basename(path))
        if moduleName is None:
            moduleName = name
        info = (ext, "r", imp.PY_SOURCE)
        deferredImports = []
        module = self._LoadModule(moduleName, open(path, "U"), path, info,
                deferredImports)
        self._ImportDeferredImports(deferredImports)
        return module

    def IncludeFiles(self, sourcePath, targetPath, copyDependentFiles = True):
        """Include the files in the given directory in the target build."""
        self.includeFiles.append((sourcePath, targetPath))
        if not copyDependentFiles:
            self.ExcludeDependentFiles(sourcePath)

    def IncludeModule(self, name, namespace = False):
        """Include the named module in the frozen executable."""
        deferredImports = []
        module = self._ImportModule(name, deferredImports,
                namespace = namespace)
        self._ImportDeferredImports(deferredImports, skipInImport = True)
        return module

    def IncludePackage(self, name):
        """Include the named package and any submodules in the frozen
           executable."""
        deferredImports = []
        module = self._ImportModule(name, deferredImports)
        if module.path:
            self._ImportAllSubModules(module, deferredImports)
        self._ImportDeferredImports(deferredImports, skipInImport = True)
        return module

    def ReportMissingModules(self):
        """Display a list of modules that weren't found."""
        if self._badModules:
            sys.stdout.write("Missing modules:\n")
            names = list(self._badModules.keys())
            names.sort()
            for name in names:
                callers = list(self._badModules[name].keys())
                callers.sort()
                sys.stdout.write("? %s imported from %s\n" % \
                        (name, ", ".join(callers)))
            sys.stdout.write("This is not necessarily a problem - the modules "
                             "may not be needed on this platform.\n")
            sys.stdout.write("\n")


class Module(object):

    def __init__(self, name):
        self.name = name
        self.file = None
        self.path = None
        self.code = None
        self.parent = None
        self.globalNames = {}
        self.excludeNames = {}
        self.ignoreNames = {}
        self.inZipFile = False
        self.inImport = True

    def __repr__(self):
        parts = ["name=%s" % repr(self.name)]
        if self.file is not None:
            parts.append("file=%s" % repr(self.file))
        if self.path is not None:
            parts.append("path=%s" % repr(self.path))
        return "<Module %s>" % ", ".join(parts)

    def AddGlobalName(self, name):
        self.globalNames[name] = None

    def ExcludeName(self, name):
        self.excludeNames[name] = None

    def ExtendPath(self):
        self.path = pkgutil.extend_path(self.path, self.name)
        if self.parent is not None:
            self.parent.ExtendPath()

    def IgnoreName(self, name):
        self.ignoreNames[name] = None
<|MERGE_RESOLUTION|>--- conflicted
+++ resolved
@@ -4,10 +4,7 @@
 
 import dis
 import imp
-<<<<<<< HEAD
-=======
 import importlib.machinery
->>>>>>> c1c1a022
 import importlib.util
 import logging
 import marshal
