--- conflicted
+++ resolved
@@ -112,32 +112,7 @@
         return
 
     def _AddVersionResource(self, exe):
-<<<<<<< HEAD
-        return
-=======
-        warning_msg = "*** WARNING *** unable to create version resource"
-        if version_stamp is None:
-            if self.silent < 3:
-                print(warning_msg)
-                print("install pywin32 extensions first")
-            return
-        if not self.metadata.version:
-            if self.silent < 3:
-                print(warning_msg)
-                print("version must be specified")
-            return
-        filename = os.path.join(self.targetdir, exe.target_name)
-        versionInfo = VersionInfo(
-            self.metadata.version,
-            comments=self.metadata.long_description,
-            description=self.metadata.description,
-            company=self.metadata.author,
-            product=self.metadata.name,
-            copyright=exe.copyright,
-            trademarks=exe.trademarks,
-        )
-        version_stamp(filename, versionInfo)
->>>>>>> cdbf7836
+        return
 
     def _CopyFile(
         self,
@@ -291,36 +266,8 @@
             os.chmod(target_path, mode | stat.S_IWUSR)
 
         # Copy icon
-<<<<<<< HEAD
         self._CopyIcon(exe=exe, target_dir=target_dir,
                            target_path=target_path)
-=======
-        if exe.icon is not None:
-            if sys.platform == "win32":
-                try:
-                    winutil.AddIcon(target_path, exe.icon)
-                except RuntimeError as exc:
-                    if self.silent < 3:
-                        print("*** WARNING ***", exc)
-                except OSError as exc:
-                    if "\\WindowsApps\\" in sys.base_prefix:
-                        if self.silent < 3:
-                            print(
-                                "*** WARNING *** Because of restrictions on "
-                                "Microsoft Store apps, Python scripts may not "
-                                "have full write access to built executable.\n"
-                                "You will need to install the full installer.\n"
-                                "The following error was returned:"
-                            )
-                            print(exc)
-                    else:
-                        raise
-            else:
-                target_icon = os.path.join(
-                    self.targetdir, os.path.basename(exe.icon)
-                )
-                self._CopyFile(exe.icon, target_icon, copyDependentFiles=False)
->>>>>>> cdbf7836
 
         if self.metadata is not None:
             self._AddVersionResource(exe)
@@ -365,81 +312,11 @@
         limit this list by the exclusion lists as needed"""
         path = os.path.normcase(path)
         dependentFiles = self.dependentFiles.get(path, [])
-<<<<<<< HEAD
         if dependentFiles is not None:
             return dependentFiles
 
         dependentFiles = self._PlatformGetDependentFiles(path, darwinFile)
         self.dependentFiles[path] = dependentFiles
-=======
-        if not dependentFiles:
-            if sys.platform == "win32":
-                if path.endswith((".exe", ".dll", ".pyd")):
-                    origPath = os.environ["PATH"]
-                    os.environ["PATH"] = (
-                        origPath + os.pathsep + os.pathsep.join(sys.path)
-                    )
-                    try:
-                        dependentFiles = winutil.GetDependentFiles(path)
-                    except winutil.BindError as exc:
-                        # Sometimes this gets called when path is not actually
-                        # a library (See issue 88).
-                        if self.silent < 3:
-                            print("error during GetDependentFiles() of ", end="")
-                            print(f"{path!r}: {exc!s}")
-                    os.environ["PATH"] = origPath
-            elif sys.platform == "darwin":
-                # if darwinFile is None (which means that _GetDependentFiles is
-                # being called outside of _CopyFile -- e.g., one of the
-                # preliminary calls in _FreezeExecutable), create a temporary
-                # DarwinFile object for the path, just so we can read its
-                # dependencies
-                if darwinFile is None:
-                    darwinFile = DarwinFile(
-                        originalFilePath=path, referencingFile=None
-                    )
-                dependentFiles = darwinFile.getDependentFilePaths()
-
-                # cache the MachOReferences to the dependencies, so they can be
-                # called up later in _CopyFile if copying a dependency without
-                # an explicit reference provided
-                # (to assist in resolving @rpaths)
-                for reference in darwinFile.getMachOReferenceList():
-                    if reference.isResolved():
-                        self.darwinTracker.cacheReferenceTo(
-                            sourcePath=reference.resolvedReferencePath,
-                            machOReference=reference,
-                        )
-            else:
-                if not os.access(path, os.X_OK):
-                    self.dependentFiles[path] = []
-                    return []
-                command = f"ldd {path!r}"
-                splitString = " => "
-                dependentFileIndex = 1
-                for line in os.popen(command):
-                    parts = line.expandtabs().strip().split(splitString)
-                    if len(parts) != 2:
-                        continue
-                    dependentFile = parts[dependentFileIndex].strip()
-                    if dependentFile == os.path.basename(path):
-                        continue
-                    if dependentFile in ("not found", "(file not found)"):
-                        filename = parts[0]
-                        if filename not in self.linkerWarnings:
-                            self.linkerWarnings[filename] = None
-                            if self.silent < 3:
-                                print("WARNING: cannot find %s" % filename)
-                        continue
-                    if dependentFile.startswith("("):
-                        continue
-                    pos = dependentFile.find(" (")
-                    if pos >= 0:
-                        dependentFile = dependentFile[:pos].strip()
-                    if dependentFile:
-                        dependentFiles.append(dependentFile)
-            self.dependentFiles[path] = dependentFiles
->>>>>>> cdbf7836
         return dependentFiles
 
     def _GetModuleFinder(self) -> ModuleFinder:
@@ -528,7 +405,6 @@
         return True
 
     def _VerifyConfiguration(self):
-
         # starts in a clean directory
         if self.targetdir is None:
             platform = distutils.util.get_platform()
@@ -823,13 +699,16 @@
     def _AddVersionResource(self, exe):
         warning_msg = "*** WARNING *** unable to create version resource"
         if version_stamp is None:
-            print(warning_msg)
-            print("install pywin32 extensions first")
+            if self.silent < 3:
+                print(warning_msg)
+                print("install pywin32 extensions first")
             return
         if not self.metadata.version:
-            print(warning_msg)
-            print("version must be specified")
+            if self.silent < 3:
+                print(warning_msg)
+                print("version must be specified")
             return
+
         filename = os.path.join(self.targetdir, exe.target_name)
         versionInfo = VersionInfo(
             self.metadata.version,
@@ -847,17 +726,19 @@
         try:
             winutil.AddIcon(target_path, exe.icon)
         except RuntimeError as exc:
-            print("*** WARNING ***", exc)
+            if self.silent < 3:
+                print("*** WARNING ***", exc)
         except OSError as exc:
             if "\\WindowsApps\\" in sys.base_prefix:
-                print(
-                    "*** WARNING *** Because of restrictions on "
-                    "Microsoft Store apps, Python scripts may not "
-                    "have full write access to built executable.\n"
-                    "You will need to install the full installer.\n"
-                    "The following error was returned:"
-                )
-                print(exc)
+                if self.silent < 3:
+                    print(
+                        "*** WARNING *** Because of restrictions on "
+                        "Microsoft Store apps, Python scripts may not "
+                        "have full write access to built executable.\n"
+                        "You will need to install the full installer.\n"
+                        "The following error was returned:"
+                    )
+                    print(exc)
             else:
                 raise
         return
@@ -913,8 +794,9 @@
             except winutil.BindError as exc:
                 # Sometimes this gets called when path is not actually
                 # a library (See issue 88).
-                print("error during GetDependentFiles() of ", end="")
-                print(f"{path!r}: {exc!s}")
+                if self.silent < 3:
+                    print("error during GetDependentFiles() of ", end="")
+                    print(f"{path!r}: {exc!s}")
             os.environ["PATH"] = origPath
         return dependentFiles
 
@@ -1085,7 +967,8 @@
                 filename = parts[0]
                 if filename not in self.linkerWarnings:
                     self.linkerWarnings[filename] = None
-                    print("WARNING: cannot find %s" % filename)
+                    if self.silent < 3:
+                        print("WARNING: cannot find %s" % filename)
                 continue
             if dependentFile.startswith("("):
                 continue
